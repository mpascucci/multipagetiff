# Multi-page TIFF utility for Python

`multipagetiff` is a python module that makes dealing with multipage tiff stacks of images easier.
It implements depth color-coding by max-projection, like the Z-projection functions of ImageJ.

# Install
instal with `pip`
```sh
pip install multipagetiff
```

## Usage example
```python
<<<<<<< HEAD
import numpy as np
=======
import multipagetiff as tiff
>>>>>>> eff6a661
from matplotlib import pyplot as plt
import multipagetiff as tiff
```

## load a stack
Load a stack and display its frames.
The stack here is the 3D image of an actin filament imaged with a super-resolution specle microscope ([M.Pascucci et al. 2019 Nat. Com.](https://www.nature.com/articles/s41467-019-09297-5.pdf?origin=ppub)).


```python
plt.figure(figsize=(7,7))
# Load the stack and define the resolution and the units
s = tiff.Stack("actin_filament.tif", dx=10, dz=50, units='nm')
# The frames to display can be specified with the frames parameter
# e.g. frames=range(5,15)
tiff.plot_frames(s, cmap='gray')
```


    
![png](imgs/output_4_0.png)
    


## z max-projection


```python
# set the colormap
tiff.set_cmap(plt.cm.cool)
# plot the stack
tiff.plot_flatten(s)
```


    
![png](imgs/output_6_0.png)
    


## Refine the image


```python
# set XY crop area
s.crop = [50,50,270,270]

# set Z range
s.set_start_in_units(-550)
s.set_end_in_units(700)

# plot with threshold
tiff.plot_flatten(s, threshold=0.25)
```


    
![png](imgs/output_8_0.png)
    


---

## Detailed example


```python
<<<<<<< HEAD
st = tiff.Stack('Stack.tiff', dx=1, dz=1, z_label='depth', units='mm')

=======
st = tiff.Stack('Stack.tiff', dx=1, dz=1, z_label="depth", z_units='mm')
>>>>>>> eff6a661
print("the stack has {} pages".format(len(st))) # number of frames
```

    the stack has 3 pages


## plot a stack

<<<<<<< HEAD
Plot page by page. The Stack object behaves like a list, which elements are the frames
=======
Plot page by page. The Stack object behaves like a list, wihch elements are the frames.
>>>>>>> eff6a661


```python
plt.subplot(1,3,1)
plt.imshow(st[0], cmap='gray')
plt.subplot(1,3,2)
plt.imshow(st[1], cmap='gray')
plt.subplot(1,3,3)
plt.imshow(st[2], cmap='gray')
plt.tight_layout()
```


    
![png](imgs/output_14_0.png)
    


Display the frame of the stack with the plot_frames function


```python
tiff.plot_frames(st, cmap='gray')
```


    
![png](imgs/output_16_0.png)
    


## color code


```python
cc = tiff.color_code(st)

plt.subplot(1,3,1)
plt.imshow(cc[0])
plt.subplot(1,3,2)
plt.imshow(cc[1])
plt.subplot(1,3,3)
plt.imshow(cc[2])
plt.tight_layout()
```


    
![png](imgs/output_18_0.png)
    



```python
# If you need to print only a part of the stack, select it with
# st.set_start_in_units(start) and st.set_end_in_units(end)

tiff.plot_frames(st, colorcoded=True)
```


    
![png](imgs/output_19_0.png)
    


## max projection

Create a color coded RGB image representing frame-depth. The image is the max projection of the color coded stack.


```python
mp = tiff.flatten(st)
plt.imshow(mp)
```




    <matplotlib.image.AxesImage at 0x7fb8d639a3a0>




    
![png](imgs/output_22_1.png)
    


plot the max projection, together with its colorbar


```python
tiff.plot_flatten(st)
```


    
![png](imgs/output_24_0.png)
    


## change colormap

Use a matplotlib preset colormap


```python
tiff.set_cmap(plt.cm.cool)
tiff.plot_flatten(st)
```


    
![png](imgs/output_27_0.png)
    


or define you own colormap


```python
from matplotlib.colors import LinearSegmentedColormap

my_colors = [(1,0,0),(0,1,0),(0.0,0.5,1)]
my_cmap = LinearSegmentedColormap.from_list("myCmap", my_colors, N=256)
tiff.set_cmap(my_cmap)
tiff.plot_flatten(st)
```


    
![png](imgs/output_29_0.png)
    <|MERGE_RESOLUTION|>--- conflicted
+++ resolved
@@ -11,11 +11,6 @@
 
 ## Usage example
 ```python
-<<<<<<< HEAD
-import numpy as np
-=======
-import multipagetiff as tiff
->>>>>>> eff6a661
 from matplotlib import pyplot as plt
 import multipagetiff as tiff
 ```
@@ -83,12 +78,8 @@
 
 
 ```python
-<<<<<<< HEAD
 st = tiff.Stack('Stack.tiff', dx=1, dz=1, z_label='depth', units='mm')
 
-=======
-st = tiff.Stack('Stack.tiff', dx=1, dz=1, z_label="depth", z_units='mm')
->>>>>>> eff6a661
 print("the stack has {} pages".format(len(st))) # number of frames
 ```
 
@@ -97,11 +88,7 @@
 
 ## plot a stack
 
-<<<<<<< HEAD
 Plot page by page. The Stack object behaves like a list, which elements are the frames
-=======
-Plot page by page. The Stack object behaves like a list, wihch elements are the frames.
->>>>>>> eff6a661
 
 
 ```python
