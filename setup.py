import setuptools

with open("README.txt", "r") as fh:
    long_description = fh.read()

setuptools.setup(name='multipagetiff',
<<<<<<< HEAD
                 version='3.0.5',
=======
                 version='3.0.4',
>>>>>>> 594276b5
                 description='open multipage tiff stacks and create z-projections',
                 author='Marco Pascucci',
                 long_description=long_description,
                 long_description_content_type="text/markdown",
                 author_email='marpas.paris@gmail.com',
                 url='https://github.com/mpascucci/multipagetiff',
                 packages=['multipagetiff'],
                 install_requires=['numpy', 'matplotlib', 'tqdm'],
                 classifiers=[
                     "Programming Language :: Python",
                     "License :: OSI Approved :: GNU General Public License v2 (GPLv2)",
                     "Operating System :: OS Independent",
                 ]
                 )<|MERGE_RESOLUTION|>--- conflicted
+++ resolved
@@ -4,11 +4,7 @@
     long_description = fh.read()
 
 setuptools.setup(name='multipagetiff',
-<<<<<<< HEAD
-                 version='3.0.5',
-=======
-                 version='3.0.4',
->>>>>>> 594276b5
+                 version='3.0.6',
                  description='open multipage tiff stacks and create z-projections',
                  author='Marco Pascucci',
                  long_description=long_description,
